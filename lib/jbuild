--- conflicted
+++ resolved
@@ -5,30 +5,20 @@
   (public_name caqti)
   (wrapped false)
   (modules
-<<<<<<< HEAD
-   (Caqti
-    Caqti_connect
+   (Caqti_connect
     Caqti_connection_sig
-=======
-   (Caqti_connect
->>>>>>> c93ab551
     Caqti_describe
     Caqti_driver_info
     Caqti_error
     Caqti_driver_sig
     Caqti_driver_info
     Caqti_errors
-<<<<<<< HEAD
-    Caqti_metadata
     Caqti_mult
     Caqti_pool
+    Caqti_pool_sig
     Caqti_request
     Caqti_response_sig
-=======
-    Caqti_pool
-    Caqti_pool_sig
     Caqti_query
->>>>>>> c93ab551
     Caqti_sigs
     Caqti_sql
     Caqti_sql_io
